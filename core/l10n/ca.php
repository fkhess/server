--- conflicted
+++ resolved
@@ -1,11 +1,8 @@
 <?php $TRANSLATIONS = array(
-<<<<<<< HEAD
-=======
 "User %s shared a file with you" => "L'usuari %s ha compartit un fitxer amb vós",
 "User %s shared a folder with you" => "L'usuari %s ha compartit una carpeta amb vós",
 "User %s shared the file \"%s\" with you. It is available for download here: %s" => "L'usuari %s ha compartit el fitxer \"%s\" amb vós. Està disponible per a la descàrrega a: %s",
 "User %s shared the folder \"%s\" with you. It is available for download here: %s" => "L'usuari %s ha compartit la carpeta \"%s\" amb vós. Està disponible per a la descàrrega a: %s",
->>>>>>> 166da88b
 "Category type not provided." => "No s'ha especificat el tipus de categoria.",
 "No category to add?" => "No voleu afegir cap categoria?",
 "This category already exists: " => "Aquesta categoria ja existeix:",
@@ -36,11 +33,7 @@
 "The object type is not specified." => "No s'ha especificat el tipus d'objecte.",
 "Error" => "Error",
 "The app name is not specified." => "No s'ha especificat el nom de l'aplicació.",
-<<<<<<< HEAD
-"The required file {file} is not installed!" => "El figtxer requerit {file} no està instal·lat!",
-=======
 "The required file {file} is not installed!" => "El fitxer requerit {file} no està instal·lat!",
->>>>>>> 166da88b
 "Error while sharing" => "Error en compartir",
 "Error while unsharing" => "Error en deixar de compartir",
 "Error while changing permissions" => "Error en canviar els permisos",
