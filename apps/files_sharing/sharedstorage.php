--- conflicted
+++ resolved
@@ -342,11 +342,7 @@
 	}
 
 	public function fopen($path, $mode) {
-<<<<<<< HEAD
 		if ($source = $this->getSourcePath($path)) {
-=======
-		$source = $this->getSource($path);
-		if ($source) {
 			switch ($mode) {
 				case 'r+':
 				case 'rb+':
@@ -362,11 +358,10 @@
 				case 'xb':
 				case 'a':
 				case 'ab':
-					if (!$this->is_writable($path)) {
+					if (!$this->isUpdatable($path)) {
 						return false;
 					}
 			}
->>>>>>> f9cec142
 			$info = array(
 				'target' => $this->sharedFolder.$path,
 				'source' => $source,
