--- conflicted
+++ resolved
@@ -8,11 +8,7 @@
 msgstr ""
 "Project-Id-Version: ownCloud Core 5.0.0\n"
 "Report-Msgid-Bugs-To: translations@owncloud.org\n"
-<<<<<<< HEAD
-"POT-Creation-Date: 2013-04-23 01:58+0200\n"
-=======
 "POT-Creation-Date: 2013-05-01 02:00+0200\n"
->>>>>>> 6163a856
 "PO-Revision-Date: YEAR-MO-DA HO:MI+ZONE\n"
 "Last-Translator: FULL NAME <EMAIL@ADDRESS>\n"
 "Language-Team: LANGUAGE <LL@li.org>\n"
@@ -25,12 +21,16 @@
 msgid "Unable to load list from App Store"
 msgstr ""
 
-#: ajax/changedisplayname.php:23 ajax/removeuser.php:15 ajax/setquota.php:17
+#: ajax/changedisplayname.php:25 ajax/removeuser.php:15 ajax/setquota.php:17
 #: ajax/togglegroups.php:20
 msgid "Authentication error"
 msgstr ""
 
-#: ajax/changedisplayname.php:32
+#: ajax/changedisplayname.php:31
+msgid "Your display name has been changed."
+msgstr ""
+
+#: ajax/changedisplayname.php:34
 msgid "Unable to change display name"
 msgstr ""
 
@@ -120,7 +120,7 @@
 msgid "Updated"
 msgstr ""
 
-#: js/personal.js:109
+#: js/personal.js:118
 msgid "Saving..."
 msgstr ""
 
@@ -136,16 +136,16 @@
 msgid "Unable to remove user"
 msgstr ""
 
-#: js/users.js:88 templates/users.php:26 templates/users.php:80
-#: templates/users.php:105
+#: js/users.js:88 templates/users.php:26 templates/users.php:78
+#: templates/users.php:103
 msgid "Groups"
 msgstr ""
 
-#: js/users.js:91 templates/users.php:82 templates/users.php:119
+#: js/users.js:91 templates/users.php:80 templates/users.php:115
 msgid "Group Admin"
 msgstr ""
 
-#: js/users.js:111 templates/users.php:161
+#: js/users.js:111 templates/users.php:155
 msgid "Delete"
 msgstr ""
 
@@ -165,7 +165,7 @@
 msgid "A valid password must be provided"
 msgstr ""
 
-#: personal.php:29 personal.php:30
+#: personal.php:35 personal.php:36
 msgid "__language_name__"
 msgstr ""
 
@@ -324,11 +324,11 @@
 msgid "Less"
 msgstr ""
 
-#: templates/admin.php:235 templates/personal.php:102
+#: templates/admin.php:235 templates/personal.php:105
 msgid "Version"
 msgstr ""
 
-#: templates/admin.php:238 templates/personal.php:105
+#: templates/admin.php:237 templates/personal.php:108
 msgid ""
 "Developed by the <a href=\"http://ownCloud.org/contact\" target=\"_blank"
 "\">ownCloud community</a>, the <a href=\"https://github.com/owncloud\" "
@@ -399,7 +399,7 @@
 msgid "Show First Run Wizard again"
 msgstr ""
 
-#: templates/personal.php:37 templates/users.php:23 templates/users.php:79
+#: templates/personal.php:37 templates/users.php:23 templates/users.php:77
 msgid "Password"
 msgstr ""
 
@@ -423,82 +423,70 @@
 msgid "Change password"
 msgstr ""
 
-#: templates/personal.php:56 templates/users.php:78
+#: templates/personal.php:56 templates/users.php:76
 msgid "Display Name"
 msgstr ""
 
-#: templates/personal.php:57
-msgid "Your display name was changed"
-msgstr ""
-
-#: templates/personal.php:58
-msgid "Unable to change your display name"
-msgstr ""
-
-#: templates/personal.php:61
-msgid "Change display name"
+#: templates/personal.php:68
+msgid "Email"
 msgstr ""
 
 #: templates/personal.php:70
-msgid "Email"
-msgstr ""
-
-#: templates/personal.php:72
 msgid "Your email address"
 msgstr ""
 
-#: templates/personal.php:73
+#: templates/personal.php:71
 msgid "Fill in an email address to enable password recovery"
 msgstr ""
 
-#: templates/personal.php:79 templates/personal.php:80
+#: templates/personal.php:77 templates/personal.php:78
 msgid "Language"
 msgstr ""
 
-#: templates/personal.php:86
+#: templates/personal.php:89
 msgid "Help translate"
 msgstr ""
 
-#: templates/personal.php:91
+#: templates/personal.php:94
 msgid "WebDAV"
 msgstr ""
 
-#: templates/personal.php:93
+#: templates/personal.php:96
 msgid "Use this address to connect to your ownCloud in your file manager"
 msgstr ""
 
-#: templates/users.php:21 templates/users.php:77
+#: templates/users.php:21 templates/users.php:75
 msgid "Login Name"
 msgstr ""
 
-#: templates/users.php:32
+#: templates/users.php:30
 msgid "Create"
 msgstr ""
 
-#: templates/users.php:35
+#: templates/users.php:33
 msgid "Default Storage"
 msgstr ""
 
-#: templates/users.php:41 templates/users.php:139
+#: templates/users.php:39 templates/users.php:133
 msgid "Unlimited"
 msgstr ""
 
-#: templates/users.php:59 templates/users.php:154
+#: templates/users.php:57 templates/users.php:148
 msgid "Other"
 msgstr ""
 
-#: templates/users.php:84
+#: templates/users.php:82
 msgid "Storage"
 msgstr ""
 
-#: templates/users.php:95
+#: templates/users.php:93
 msgid "change display name"
 msgstr ""
 
-#: templates/users.php:99
+#: templates/users.php:97
 msgid "set new password"
 msgstr ""
 
-#: templates/users.php:134
+#: templates/users.php:128
 msgid "Default"
 msgstr ""