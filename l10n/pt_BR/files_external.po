# SOME DESCRIPTIVE TITLE.
# Copyright (C) YEAR THE PACKAGE'S COPYRIGHT HOLDER
# This file is distributed under the same license as the PACKAGE package.
# 
# Translators:
<<<<<<< HEAD
#  <dudanogueira@gmail.com>, 2013.
#   <philippi.sedir@gmail.com>, 2012.
# Rodrigo Tavares <rodrigo.st23@hotmail.com>, 2013.
=======
# Flávio Veras <flaviove@gmail.com>, 2013
>>>>>>> 4ab36142
msgid ""
msgstr ""
"Project-Id-Version: ownCloud\n"
"Report-Msgid-Bugs-To: http://bugs.owncloud.org/\n"
<<<<<<< HEAD
"POT-Creation-Date: 2013-04-17 02:20+0200\n"
"PO-Revision-Date: 2013-04-17 00:22+0000\n"
"Last-Translator: I Robot <owncloud-bot@tmit.eu>\n"
=======
"POT-Creation-Date: 2013-04-28 01:57+0200\n"
"PO-Revision-Date: 2013-04-27 12:00+0000\n"
"Last-Translator: Flávio Veras <flaviove@gmail.com>\n"
>>>>>>> 4ab36142
"Language-Team: Portuguese (Brazil) (http://www.transifex.com/projects/p/owncloud/language/pt_BR/)\n"
"MIME-Version: 1.0\n"
"Content-Type: text/plain; charset=UTF-8\n"
"Content-Transfer-Encoding: 8bit\n"
"Language: pt_BR\n"
"Plural-Forms: nplurals=2; plural=(n > 1);\n"

#: js/dropbox.js:7 js/dropbox.js:28 js/google.js:16 js/google.js:34
msgid "Access granted"
msgstr "Acesso concedido"

#: js/dropbox.js:30 js/dropbox.js:96 js/dropbox.js:102
msgid "Error configuring Dropbox storage"
msgstr "Erro ao configurar armazenamento do Dropbox"

#: js/dropbox.js:65 js/google.js:66
msgid "Grant access"
msgstr "Permitir acesso"

#: js/dropbox.js:101
msgid "Please provide a valid Dropbox app key and secret."
msgstr "Por favor forneça um app key e secret válido do Dropbox"

#: js/google.js:36 js/google.js:93
msgid "Error configuring Google Drive storage"
msgstr "Erro ao configurar armazenamento do Google Drive"

#: lib/config.php:424
msgid ""
"<b>Warning:</b> \"smbclient\" is not installed. Mounting of CIFS/SMB shares "
"is not possible. Please ask your system administrator to install it."
msgstr "<b>Aviso:</b> \"smbclient\" não está instalado. Impossível montar compartilhamentos de CIFS/SMB. Por favor, peça ao seu administrador do sistema para instalá-lo."

#: lib/config.php:427
msgid ""
"<b>Warning:</b> The FTP support in PHP is not enabled or installed. Mounting"
" of FTP shares is not possible. Please ask your system administrator to "
"install it."
msgstr "<b>Aviso:</b> O suporte para FTP do PHP não está ativado ou instalado. Impossível montar compartilhamentos FTP. Por favor, peça ao seu administrador do sistema para instalá-lo."

<<<<<<< HEAD
=======
#: lib/config.php:437
msgid ""
"<b>Warning:</b> The Curl support in PHP is not enabled or installed. "
"Mounting of ownCloud / WebDAV or GoogleDrive is not possible. Please ask "
"your system administrator to install it."
msgstr "<b> Aviso: </b> O suport a Curl em PHP não está habilitado ou instalado. A montagem do ownCloud / WebDAV ou GoogleDrive não é possível. Por favor, solicite ao seu administrador do sistema instalá-lo."

>>>>>>> 4ab36142
#: templates/settings.php:3
msgid "External Storage"
msgstr "Armazenamento Externo"

#: templates/settings.php:9 templates/settings.php:28
msgid "Folder name"
msgstr "Nome da pasta"

#: templates/settings.php:10
msgid "External storage"
msgstr "Armazenamento Externo"

#: templates/settings.php:11
msgid "Configuration"
msgstr "Configuração"

#: templates/settings.php:12
msgid "Options"
msgstr "Opções"

#: templates/settings.php:13
msgid "Applicable"
msgstr "Aplicável"

#: templates/settings.php:33
msgid "Add storage"
msgstr "Adicionar Armazenamento"

#: templates/settings.php:90
msgid "None set"
msgstr "Nenhum definido"

#: templates/settings.php:91
msgid "All Users"
msgstr "Todos os Usuários"

#: templates/settings.php:92
msgid "Groups"
msgstr "Grupos"

#: templates/settings.php:100
msgid "Users"
msgstr "Usuários"

#: templates/settings.php:113 templates/settings.php:114
#: templates/settings.php:149 templates/settings.php:150
msgid "Delete"
msgstr "Excluir"

#: templates/settings.php:129
msgid "Enable User External Storage"
msgstr "Habilitar Armazenamento Externo do Usuário"

#: templates/settings.php:130
msgid "Allow users to mount their own external storage"
msgstr "Permitir usuários a montar seus próprios armazenamentos externos"

#: templates/settings.php:141
msgid "SSL root certificates"
msgstr "Certificados SSL raíz"

#: templates/settings.php:159
msgid "Import Root Certificate"
msgstr "Importar Certificado Raíz"<|MERGE_RESOLUTION|>--- conflicted
+++ resolved
@@ -3,26 +3,14 @@
 # This file is distributed under the same license as the PACKAGE package.
 # 
 # Translators:
-<<<<<<< HEAD
-#  <dudanogueira@gmail.com>, 2013.
-#   <philippi.sedir@gmail.com>, 2012.
-# Rodrigo Tavares <rodrigo.st23@hotmail.com>, 2013.
-=======
 # Flávio Veras <flaviove@gmail.com>, 2013
->>>>>>> 4ab36142
 msgid ""
 msgstr ""
 "Project-Id-Version: ownCloud\n"
 "Report-Msgid-Bugs-To: http://bugs.owncloud.org/\n"
-<<<<<<< HEAD
-"POT-Creation-Date: 2013-04-17 02:20+0200\n"
-"PO-Revision-Date: 2013-04-17 00:22+0000\n"
-"Last-Translator: I Robot <owncloud-bot@tmit.eu>\n"
-=======
 "POT-Creation-Date: 2013-04-28 01:57+0200\n"
 "PO-Revision-Date: 2013-04-27 12:00+0000\n"
 "Last-Translator: Flávio Veras <flaviove@gmail.com>\n"
->>>>>>> 4ab36142
 "Language-Team: Portuguese (Brazil) (http://www.transifex.com/projects/p/owncloud/language/pt_BR/)\n"
 "MIME-Version: 1.0\n"
 "Content-Type: text/plain; charset=UTF-8\n"
@@ -50,21 +38,19 @@
 msgid "Error configuring Google Drive storage"
 msgstr "Erro ao configurar armazenamento do Google Drive"
 
-#: lib/config.php:424
+#: lib/config.php:431
 msgid ""
 "<b>Warning:</b> \"smbclient\" is not installed. Mounting of CIFS/SMB shares "
 "is not possible. Please ask your system administrator to install it."
 msgstr "<b>Aviso:</b> \"smbclient\" não está instalado. Impossível montar compartilhamentos de CIFS/SMB. Por favor, peça ao seu administrador do sistema para instalá-lo."
 
-#: lib/config.php:427
+#: lib/config.php:434
 msgid ""
 "<b>Warning:</b> The FTP support in PHP is not enabled or installed. Mounting"
 " of FTP shares is not possible. Please ask your system administrator to "
 "install it."
 msgstr "<b>Aviso:</b> O suporte para FTP do PHP não está ativado ou instalado. Impossível montar compartilhamentos FTP. Por favor, peça ao seu administrador do sistema para instalá-lo."
 
-<<<<<<< HEAD
-=======
 #: lib/config.php:437
 msgid ""
 "<b>Warning:</b> The Curl support in PHP is not enabled or installed. "
@@ -72,7 +58,6 @@
 "your system administrator to install it."
 msgstr "<b> Aviso: </b> O suport a Curl em PHP não está habilitado ou instalado. A montagem do ownCloud / WebDAV ou GoogleDrive não é possível. Por favor, solicite ao seu administrador do sistema instalá-lo."
 
->>>>>>> 4ab36142
 #: templates/settings.php:3
 msgid "External Storage"
 msgstr "Armazenamento Externo"
