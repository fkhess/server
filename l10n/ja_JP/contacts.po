# SOME DESCRIPTIVE TITLE.
# Copyright (C) YEAR THE PACKAGE'S COPYRIGHT HOLDER
# This file is distributed under the same license as the PACKAGE package.
# 
# Translators:
# Daisuke Deguchi <ddeguchi@is.nagoya-u.ac.jp>, 2012.
<<<<<<< HEAD
=======
#   <tetuyano+transi@gmail.com>, 2012.
>>>>>>> 46d6fd15
msgid ""
msgstr ""
"Project-Id-Version: ownCloud\n"
"Report-Msgid-Bugs-To: http://bugs.owncloud.org/\n"
<<<<<<< HEAD
"POT-Creation-Date: 2012-06-06 00:12+0200\n"
"PO-Revision-Date: 2012-06-05 22:14+0000\n"
"Last-Translator: icewind <icewind1991@gmail.com>\n"
"Language-Team: Japanese (Japan) (http://www.transifex.net/projects/p/owncloud/language/ja_JP/)\n"
=======
"POT-Creation-Date: 2012-08-24 02:02+0200\n"
"PO-Revision-Date: 2012-08-24 00:03+0000\n"
"Last-Translator: I Robot <thomas.mueller@tmit.eu>\n"
"Language-Team: Japanese (Japan) (http://www.transifex.com/projects/p/owncloud/language/ja_JP/)\n"
>>>>>>> 46d6fd15
"MIME-Version: 1.0\n"
"Content-Type: text/plain; charset=UTF-8\n"
"Content-Transfer-Encoding: 8bit\n"
"Language: ja_JP\n"
"Plural-Forms: nplurals=1; plural=0\n"

#: ajax/addressbook/activate.php:24 ajax/addressbook/update.php:32
msgid "Error (de)activating addressbook."
<<<<<<< HEAD
msgstr "アドレスブックの有効/無効化に失敗しました。"

#: ajax/addcontact.php:59
msgid "There was an error adding the contact."
msgstr "連絡先の追加でエラーが発生しました。"

#: ajax/addproperty.php:40
msgid "Cannot add empty property."
msgstr "項目の新規追加に失敗しました。"

#: ajax/addproperty.php:52
msgid "At least one of the address fields has to be filled out."
msgstr "住所の項目のうち１つは入力して下さい。"
=======
msgstr "アドレス帳の有効／無効化に失敗しました。"

#: ajax/addressbook/delete.php:31 ajax/addressbook/update.php:20
#: ajax/contact/addproperty.php:42 ajax/contact/delete.php:32
#: ajax/contact/saveproperty.php:39
msgid "id is not set."
msgstr "idが設定されていません。"
>>>>>>> 46d6fd15

#: ajax/addressbook/update.php:24
msgid "Cannot update addressbook with an empty name."
msgstr "空白の名前でアドレス帳を更新することはできません。"

#: ajax/addressbook/update.php:28
msgid "Error updating addressbook."
msgstr "アドレス帳の更新に失敗しました。"

#: ajax/categories/categoriesfor.php:17
msgid "No ID provided"
msgstr "IDが提供されていません"

#: ajax/categories/categoriesfor.php:34
msgid "Error setting checksum."
msgstr "チェックサムの設定エラー。"

#: ajax/categories/delete.php:19
msgid "No categories selected for deletion."
msgstr "削除するカテゴリが選択されていません。"

#: ajax/categories/delete.php:26
msgid "No address books found."
<<<<<<< HEAD
msgstr "アドレスブックが見つかりません。"
=======
msgstr "アドレス帳が見つかりません。"
>>>>>>> 46d6fd15

#: ajax/categories/delete.php:34
msgid "No contacts found."
msgstr "連絡先が見つかりません。"
<<<<<<< HEAD
=======

#: ajax/contact/add.php:47
msgid "There was an error adding the contact."
msgstr "連絡先の追加でエラーが発生しました。"

#: ajax/contact/addproperty.php:39 ajax/contact/saveproperty.php:36
msgid "element name is not set."
msgstr "要素名が設定されていません。"

#: ajax/contact/addproperty.php:46
msgid "Could not parse contact: "
msgstr "連絡先を解析できませんでした:"

#: ajax/contact/addproperty.php:56
msgid "Cannot add empty property."
msgstr "項目の新規追加に失敗しました。"

#: ajax/contact/addproperty.php:67
msgid "At least one of the address fields has to be filled out."
msgstr "住所の項目のうち１つは入力して下さい。"

#: ajax/contact/addproperty.php:76
msgid "Trying to add duplicate property: "
msgstr "重複する属性を追加: "

#: ajax/contact/addproperty.php:115 ajax/contact/saveproperty.php:93
msgid "Missing IM parameter."
msgstr "IMのパラメータが不足しています。"

#: ajax/contact/addproperty.php:119 ajax/contact/saveproperty.php:97
msgid "Unknown IM: "
msgstr "不明なIM:"
>>>>>>> 46d6fd15

#: ajax/contact/deleteproperty.php:37
msgid "Information about vCard is incorrect. Please reload the page."
msgstr "vCardの情報に誤りがあります。ページをリロードして下さい。"

#: ajax/contact/details.php:31
msgid "Missing ID"
msgstr "IDが見つかりません"

#: ajax/contact/details.php:36
msgid "Error parsing VCard for ID: \""
msgstr "VCardからIDの抽出エラー: \""

<<<<<<< HEAD
#: ajax/createaddressbook.php:18
msgid "Cannot add addressbook with an empty name."
msgstr "名前を空白にしたままでアドレスブックを追加することはできません。"

#: ajax/createaddressbook.php:24
msgid "Error adding addressbook."
msgstr "アドレスブックの追加に失敗しました。"

#: ajax/createaddressbook.php:30
msgid "Error activating addressbook."
msgstr "アドレスブックの有効化に失敗しました。"

#: ajax/currentphoto.php:34 ajax/oc_photo.php:37 ajax/uploadphoto.php:41
=======
#: ajax/contact/saveproperty.php:42
msgid "checksum is not set."
msgstr "チェックサムが設定されていません。"

#: ajax/contact/saveproperty.php:62
msgid "Information about vCard is incorrect. Please reload the page: "
msgstr "vCardの情報が正しくありません。ページを再読み込みしてください: "

#: ajax/contact/saveproperty.php:69
msgid "Something went FUBAR. "
msgstr "何かがFUBARへ移動しました。"

#: ajax/currentphoto.php:30 ajax/oc_photo.php:28 ajax/uploadphoto.php:36
>>>>>>> 46d6fd15
#: ajax/uploadphoto.php:68
msgid "No contact ID was submitted."
msgstr "連絡先IDは登録されませんでした。"

<<<<<<< HEAD
#: ajax/currentphoto.php:40
msgid "Error reading contact photo."
msgstr "連絡先写真の読み込みエラー。"

#: ajax/currentphoto.php:52
msgid "Error saving temporary file."
msgstr "一時ファイルの保存エラー。"

#: ajax/currentphoto.php:55
msgid "The loading photo is not valid."
msgstr "写真の読み込みは無効です。"

#: ajax/deletecard.php:37 ajax/saveproperty.php:58
msgid "id is not set."
msgstr "idが設定されていません。"
=======
#: ajax/currentphoto.php:36
msgid "Error reading contact photo."
msgstr "連絡先写真の読み込みエラー。"

#: ajax/currentphoto.php:48
msgid "Error saving temporary file."
msgstr "一時ファイルの保存エラー。"

#: ajax/currentphoto.php:51
msgid "The loading photo is not valid."
msgstr "写真の読み込みは無効です。"
>>>>>>> 46d6fd15

#: ajax/editname.php:31
msgid "Contact ID is missing."
msgstr "コンタクトIDが見つかりません。"

<<<<<<< HEAD
#: ajax/loadphoto.php:44
msgid "Missing contact id."
msgstr "コンタクトIDが設定されていません。"

#: ajax/oc_photo.php:41
msgid "No photo path was submitted."
msgstr "写真のパスが登録されていません。"

#: ajax/oc_photo.php:48
msgid "File doesn't exist:"
msgstr "ファイルが存在しません:"

#: ajax/oc_photo.php:54 ajax/oc_photo.php:57
msgid "Error loading image."
msgstr "画像の読み込みエラー。"

#: ajax/savecrop.php:68
msgid "Error getting contact object."
msgstr ""

#: ajax/savecrop.php:75
msgid "Error getting PHOTO property."
msgstr ""

#: ajax/savecrop.php:88
msgid "Error saving contact."
msgstr ""

#: ajax/savecrop.php:98
msgid "Error resizing image"
msgstr ""

#: ajax/savecrop.php:101
msgid "Error cropping image"
msgstr ""

#: ajax/savecrop.php:104
msgid "Error creating temporary image"
msgstr ""

#: ajax/savecrop.php:107
msgid "Error finding image: "
msgstr ""

#: ajax/saveproperty.php:55
msgid "element name is not set."
msgstr "要素名が設定されていません。"

#: ajax/saveproperty.php:61
msgid "checksum is not set."
msgstr "チェックサムが設定されていません。"

#: ajax/saveproperty.php:78
msgid "Information about vCard is incorrect. Please reload the page: "
msgstr "vCardの情報が正しくありません。ページを再読み込みしてください: "
=======
#: ajax/oc_photo.php:32
msgid "No photo path was submitted."
msgstr "写真のパスが登録されていません。"

#: ajax/oc_photo.php:39
msgid "File doesn't exist:"
msgstr "ファイルが存在しません:"

#: ajax/oc_photo.php:44 ajax/oc_photo.php:47
msgid "Error loading image."
msgstr "画像の読み込みエラー。"

#: ajax/savecrop.php:69
msgid "Error getting contact object."
msgstr "コンタクトオブジェクトの取得エラー。"

#: ajax/savecrop.php:79
msgid "Error getting PHOTO property."
msgstr "写真属性の取得エラー。"
>>>>>>> 46d6fd15

#: ajax/savecrop.php:98
msgid "Error saving contact."
msgstr "コンタクトの保存エラー。"

<<<<<<< HEAD
#: ajax/saveproperty.php:150
msgid "Error updating contact property."
msgstr "連絡先の更新に失敗しました。"

#: ajax/updateaddressbook.php:20
msgid "Cannot update addressbook with an empty name."
msgstr "空白の名前でアドレスブックを更新することはできません。"

#: ajax/updateaddressbook.php:26
msgid "Error updating addressbook."
msgstr "アドレスブックの更新に失敗しました。"
=======
#: ajax/savecrop.php:109
msgid "Error resizing image"
msgstr "画像のリサイズエラー"

#: ajax/savecrop.php:112
msgid "Error cropping image"
msgstr "画像の切り抜きエラー"

#: ajax/savecrop.php:115
msgid "Error creating temporary image"
msgstr "一時画像の生成エラー"
>>>>>>> 46d6fd15

#: ajax/savecrop.php:118
msgid "Error finding image: "
msgstr "画像検索エラー: "

#: ajax/uploadimport.php:44 ajax/uploadimport.php:76
msgid "Error uploading contacts to storage."
msgstr "ストレージへの連絡先のアップロードエラー。"

<<<<<<< HEAD
#: ajax/uploadimport.php:59 ajax/uploadphoto.php:77
msgid "There is no error, the file uploaded with success"
msgstr "エラーはありません。ファイルのアップロードは成功しました"

#: ajax/uploadimport.php:60 ajax/uploadphoto.php:78
msgid "The uploaded file exceeds the upload_max_filesize directive in php.ini"
msgstr "アップロードファイルは php.ini 内の upload_max_filesize の制限を超えています"

#: ajax/uploadimport.php:61 ajax/uploadphoto.php:79
=======
#: ajax/uploadimport.php:61 ajax/uploadphoto.php:77
msgid "There is no error, the file uploaded with success"
msgstr "エラーはありません。ファイルのアップロードは成功しました"

#: ajax/uploadimport.php:62 ajax/uploadphoto.php:78
msgid "The uploaded file exceeds the upload_max_filesize directive in php.ini"
msgstr "アップロードファイルは php.ini 内の upload_max_filesize の制限を超えています"

#: ajax/uploadimport.php:63 ajax/uploadphoto.php:79
>>>>>>> 46d6fd15
msgid ""
"The uploaded file exceeds the MAX_FILE_SIZE directive that was specified in "
"the HTML form"
msgstr "アップロードファイルはHTMLフォームで指定された MAX_FILE_SIZE の制限を超えています"

<<<<<<< HEAD
#: ajax/uploadimport.php:62 ajax/uploadphoto.php:80
msgid "The uploaded file was only partially uploaded"
msgstr "アップロードファイルは一部分だけアップロードされました"

#: ajax/uploadimport.php:63 ajax/uploadphoto.php:81
msgid "No file was uploaded"
msgstr "ファイルはアップロードされませんでした"

#: ajax/uploadimport.php:64 ajax/uploadphoto.php:82
msgid "Missing a temporary folder"
msgstr "一時保存フォルダが見つかりません"

#: ajax/uploadphoto.php:59 ajax/uploadphoto.php:102
msgid "Couldn't save temporary image: "
msgstr ""

#: ajax/uploadphoto.php:62 ajax/uploadphoto.php:105
msgid "Couldn't load temporary image: "
msgstr ""

#: ajax/uploadphoto.php:71
msgid "No file was uploaded. Unknown error"
msgstr ""

#: appinfo/app.php:17 templates/settings.php:3
msgid "Contacts"
msgstr "連絡先"

#: js/contacts.js:24
msgid "Sorry, this functionality has not been implemented yet"
msgstr ""

#: js/contacts.js:24
msgid "Not implemented"
msgstr ""

#: js/contacts.js:29
msgid "Couldn't get a valid address."
msgstr ""

#: js/contacts.js:29 js/contacts.js:334 js/contacts.js:341 js/contacts.js:355
#: js/contacts.js:393 js/contacts.js:399 js/contacts.js:565 js/contacts.js:605
#: js/contacts.js:631 js/contacts.js:668 js/contacts.js:747 js/contacts.js:753
#: js/contacts.js:765 js/contacts.js:799 js/contacts.js:1056
#: js/contacts.js:1064 js/contacts.js:1073 js/contacts.js:1130
#: js/contacts.js:1146 js/contacts.js:1161 js/contacts.js:1173
#: js/contacts.js:1196 js/contacts.js:1449 js/contacts.js:1457
#: js/contacts.js:1483 js/contacts.js:1494 js/contacts.js:1509
#: js/contacts.js:1526 js/contacts.js:1596 js/contacts.js:1644
#: js/contacts.js:1654 js/contacts.js:1657
msgid "Error"
msgstr ""

#: js/contacts.js:364
msgid "Are you sure you want to delete this contact?"
msgstr ""

#: js/contacts.js:364
msgid "Warning"
msgstr ""

#: js/contacts.js:605
msgid "This property has to be non-empty."
msgstr ""

#: js/contacts.js:631
msgid "Couldn't serialize elements."
msgstr ""

#: js/contacts.js:747 js/contacts.js:765
msgid ""
"'deleteProperty' called without type argument. Please report at "
"bugs.owncloud.org"
msgstr ""

#: js/contacts.js:781
msgid "Edit name"
msgstr ""

#: js/contacts.js:1056
msgid "No files selected for upload."
msgstr ""

#: js/contacts.js:1064 js/contacts.js:1449 js/contacts.js:1634
msgid ""
"The file you are trying to upload exceed the maximum size for file uploads "
"on this server."
msgstr ""

#: js/contacts.js:1119
msgid "Select photo"
msgstr ""

#: js/contacts.js:1257 js/contacts.js:1290
msgid "Select type"
msgstr ""

#: js/contacts.js:1305 templates/part.importaddressbook.php:25
msgid "Drop a VCF file to import contacts."
msgstr "連絡先をインポートするVCFファイルをドロップしてください。"

#: js/contacts.js:1475
msgid "Import done. Success/Failure: "
msgstr ""

#: js/contacts.js:1476
msgid "OK"
msgstr ""

#: js/contacts.js:1494
msgid "Displayname cannot be empty."
msgstr ""

#: js/contacts.js:1634
msgid "Upload too large"
msgstr ""

#: js/contacts.js:1638
msgid "Only image files can be used as profile picture."
msgstr ""

#: js/contacts.js:1638
msgid "Wrong file type"
msgstr ""

#: js/contacts.js:1644
msgid ""
"Your browser doesn't support AJAX upload. Please click on the profile "
"picture to select a photo to upload."
msgstr ""

#: js/loader.js:49
msgid "Result: "
msgstr ""

#: js/loader.js:49
msgid " imported, "
msgstr ""

#: js/loader.js:49
msgid " failed."
msgstr ""

#: lib/app.php:30
msgid "Addressbook not found."
msgstr "アドレスブックが見つかりませんでした。"

#: lib/app.php:34
msgid "This is not your addressbook."
msgstr "これはあなたの電話帳ではありません。"

#: lib/app.php:45
msgid "Contact could not be found."
msgstr "連絡先を見つける事ができません。"

#: lib/app.php:101 templates/part.contact.php:109
msgid "Address"
msgstr "住所"

#: lib/app.php:102
msgid "Telephone"
msgstr "電話番号"

#: lib/app.php:103 templates/part.contact.php:108
msgid "Email"
msgstr "メールアドレス"

#: lib/app.php:104 templates/part.contact.php:33 templates/part.contact.php:34
#: templates/part.contact.php:104
msgid "Organization"
msgstr "所属"

#: lib/app.php:116 lib/app.php:123 lib/app.php:133
msgid "Work"
msgstr "勤務先"

#: lib/app.php:117 lib/app.php:121 lib/app.php:134
msgid "Home"
msgstr "住居"

#: lib/app.php:122
msgid "Mobile"
msgstr "携帯電話"

#: lib/app.php:124
msgid "Text"
msgstr "TTY TDD"

#: lib/app.php:125
msgid "Voice"
msgstr "音声番号"

#: lib/app.php:126
msgid "Message"
msgstr "メッセージ"

#: lib/app.php:127
msgid "Fax"
msgstr "FAX"

#: lib/app.php:128
msgid "Video"
msgstr "テレビ電話"

#: lib/app.php:129
msgid "Pager"
msgstr "ポケベル"

#: lib/app.php:135
msgid "Internet"
msgstr "インターネット"
=======
#: ajax/uploadimport.php:64 ajax/uploadphoto.php:80
msgid "The uploaded file was only partially uploaded"
msgstr "アップロードファイルは一部分だけアップロードされました"

#: ajax/uploadimport.php:65 ajax/uploadphoto.php:81
msgid "No file was uploaded"
msgstr "ファイルはアップロードされませんでした"

#: ajax/uploadimport.php:66 ajax/uploadphoto.php:82
msgid "Missing a temporary folder"
msgstr "一時保存フォルダが見つかりません"

#: ajax/uploadphoto.php:59 ajax/uploadphoto.php:109
msgid "Couldn't save temporary image: "
msgstr "一時的な画像の保存ができませんでした: "

#: ajax/uploadphoto.php:62 ajax/uploadphoto.php:112
msgid "Couldn't load temporary image: "
msgstr "一時的な画像の読み込みができませんでした: "

#: ajax/uploadphoto.php:71
msgid "No file was uploaded. Unknown error"
msgstr "ファイルは何もアップロードされていません。不明なエラー"

#: appinfo/app.php:21
msgid "Contacts"
msgstr "連絡先"

#: js/contacts.js:71
msgid "Sorry, this functionality has not been implemented yet"
msgstr "申し訳ありません。この機能はまだ実装されていません"

#: js/contacts.js:71
msgid "Not implemented"
msgstr "未実装"

#: js/contacts.js:76
msgid "Couldn't get a valid address."
msgstr "有効なアドレスを取得できませんでした。"

#: js/contacts.js:76 js/contacts.js:365 js/contacts.js:381 js/contacts.js:393
#: js/contacts.js:723 js/contacts.js:763 js/contacts.js:789 js/contacts.js:921
#: js/contacts.js:927 js/contacts.js:939 js/contacts.js:976
#: js/contacts.js:1250 js/contacts.js:1258 js/contacts.js:1267
#: js/contacts.js:1302 js/contacts.js:1338 js/contacts.js:1353
#: js/contacts.js:1379 js/contacts.js:1609 js/contacts.js:1644
#: js/contacts.js:1664 js/settings.js:26 js/settings.js:43 js/settings.js:68
msgid "Error"
msgstr "エラー"

#: js/contacts.js:424
msgid "You do not have permission to add contacts to "
msgstr ""

#: js/contacts.js:425
msgid "Please select one of your own address books."
msgstr ""

#: js/contacts.js:425
msgid "Permission error"
msgstr ""

#: js/contacts.js:763
msgid "This property has to be non-empty."
msgstr "この属性は空にできません。"

#: js/contacts.js:789
msgid "Couldn't serialize elements."
msgstr "要素をシリアライズできませんでした。"

#: js/contacts.js:921 js/contacts.js:939
msgid ""
"'deleteProperty' called without type argument. Please report at "
"bugs.owncloud.org"
msgstr "'deleteProperty' は型の引数無しで呼び出されました。bugs.owncloud.org へ報告してください。"

#: js/contacts.js:958
msgid "Edit name"
msgstr "名前を編集"

#: js/contacts.js:1250
msgid "No files selected for upload."
msgstr "アップロードするファイルが選択されていません。"

#: js/contacts.js:1258
msgid ""
"The file you are trying to upload exceed the maximum size for file uploads "
"on this server."
msgstr "アップロードしようとしているファイルは、このサーバの最大ファイルアップロードサイズを超えています。"

#: js/contacts.js:1322
msgid "Error loading profile picture."
msgstr "プロファイルの画像の読み込みエラー"

#: js/contacts.js:1457 js/contacts.js:1498 js/contacts.js:1517
#: js/contacts.js:1560
msgid "Select type"
msgstr "タイプを選択"

#: js/contacts.js:1578
msgid ""
"Some contacts are marked for deletion, but not deleted yet. Please wait for "
"them to be deleted."
msgstr "いくつかのコンタクトが削除とマークされていますが、まだ削除されていません。削除するまでお待ちください。"

#: js/contacts.js:1649
msgid "Do you want to merge these address books?"
msgstr "これらのアドレス帳をマージしてもよろしいですか？"

#: js/loader.js:49
msgid "Result: "
msgstr "結果: "

#: js/loader.js:49
msgid " imported, "
msgstr " をインポート、 "

#: js/loader.js:49
msgid " failed."
msgstr " は失敗しました。"

#: js/settings.js:68
msgid "Displayname cannot be empty."
msgstr "表示名は空にできません。"

#: lib/app.php:36
msgid "Addressbook not found: "
msgstr "アドレス帳が見つかりません:"

#: lib/app.php:52
msgid "This is not your addressbook."
msgstr "これはあなたの電話帳ではありません。"

#: lib/app.php:71
msgid "Contact could not be found."
msgstr "連絡先を見つける事ができません。"

#: lib/app.php:116
msgid "Jabber"
msgstr "Jabber"

#: lib/app.php:121
msgid "AIM"
msgstr "AIM"

#: lib/app.php:126
msgid "MSN"
msgstr "MSN"

#: lib/app.php:131
msgid "Twitter"
msgstr "Twitter"

#: lib/app.php:136
msgid "GoogleTalk"
msgstr "Googleトーク"

#: lib/app.php:141
msgid "Facebook"
msgstr "Facebook"

#: lib/app.php:146
msgid "XMPP"
msgstr "XMPP"

#: lib/app.php:151
msgid "ICQ"
msgstr "ICQ"

#: lib/app.php:156
msgid "Yahoo"
msgstr "Yahoo"

#: lib/app.php:161
msgid "Skype"
msgstr "Skype"

#: lib/app.php:166
msgid "QQ"
msgstr "QQ"

#: lib/app.php:171
msgid "GaduGadu"
msgstr "GaduGadu"

#: lib/app.php:194 lib/app.php:202 lib/app.php:213 lib/app.php:266
msgid "Work"
msgstr "勤務先"

#: lib/app.php:195 lib/app.php:200 lib/app.php:214
msgid "Home"
msgstr "住居"

#: lib/app.php:196 lib/app.php:209 lib/app.php:262 lib/vcard.php:593
msgid "Other"
msgstr "その他"

#: lib/app.php:201
msgid "Mobile"
msgstr "携帯電話"

#: lib/app.php:203
msgid "Text"
msgstr "TTY TDD"

#: lib/app.php:204
msgid "Voice"
msgstr "音声番号"

#: lib/app.php:205
msgid "Message"
msgstr "メッセージ"

#: lib/app.php:206
msgid "Fax"
msgstr "FAX"

#: lib/app.php:207
msgid "Video"
msgstr "テレビ電話"

#: lib/app.php:208
msgid "Pager"
msgstr "ポケベル"

#: lib/app.php:215
msgid "Internet"
msgstr "インターネット"

#: lib/app.php:252 templates/part.contact.php:45
#: templates/part.contact.php:128
msgid "Birthday"
msgstr "誕生日"

#: lib/app.php:253
msgid "Business"
msgstr "ビジネス"

#: lib/app.php:254
msgid "Call"
msgstr "電話"

#: lib/app.php:255
msgid "Clients"
msgstr "顧客"

#: lib/app.php:256
msgid "Deliverer"
msgstr "運送会社"
>>>>>>> 46d6fd15

#: lib/app.php:257
msgid "Holidays"
msgstr "休日"

#: lib/app.php:258
msgid "Ideas"
msgstr "アイデア"

#: lib/app.php:259
msgid "Journey"
msgstr "旅行"

#: lib/app.php:260
msgid "Jubilee"
msgstr "記念祭"

#: lib/app.php:261
msgid "Meeting"
msgstr "打ち合わせ"

#: lib/app.php:263
msgid "Personal"
msgstr "個人"

#: lib/app.php:264
msgid "Projects"
msgstr "プロジェクト"

#: lib/app.php:265
msgid "Questions"
msgstr "質問"

#: lib/hooks.php:102
msgid "{name}'s Birthday"
msgstr "{name}の誕生日"

#: lib/search.php:15
msgid "Contact"
msgstr "連絡先"

#: lib/vcard.php:408
msgid "You do not have the permissions to edit this contact."
msgstr ""

#: lib/vcard.php:483
msgid "You do not have the permissions to delete this contact."
msgstr ""

#: templates/index.php:14
msgid "Add Contact"
msgstr "連絡先の追加"

#: templates/index.php:15 templates/index.php:16 templates/part.import.php:17
msgid "Import"
msgstr "インポート"

#: templates/index.php:18
msgid "Settings"
msgstr "設定"

#: templates/index.php:18 templates/settings.php:9
msgid "Addressbooks"
msgstr "アドレス帳"

<<<<<<< HEAD
#: templates/part.chooseaddressbook.php:1
msgid "Configure Address Books"
msgstr "アドレスブックを設定"
=======
#: templates/index.php:36 templates/part.import.php:24
msgid "Close"
msgstr "閉じる"
>>>>>>> 46d6fd15

#: templates/index.php:37
msgid "Keyboard shortcuts"
msgstr "キーボードショートカット"

<<<<<<< HEAD
#: templates/part.chooseaddressbook.php:17
msgid "Import from VCF"
msgstr "VCFからインポート"

#: templates/part.chooseaddressbook.php:22
#: templates/part.chooseaddressbook.rowfields.php:8
msgid "CardDav Link"
msgstr "CardDAVリンク"
=======
#: templates/index.php:39
msgid "Navigation"
msgstr "ナビゲーション"

#: templates/index.php:42
msgid "Next contact in list"
msgstr "リスト内の次のコンタクト"
>>>>>>> 46d6fd15

#: templates/index.php:44
msgid "Previous contact in list"
msgstr "リスト内の前のコンタクト"

#: templates/index.php:46
msgid "Expand/collapse current addressbook"
msgstr "現在のアドレス帳を展開する／折りたたむ"

#: templates/index.php:48
msgid "Next addressbook"
msgstr "次のアドレス帳"

#: templates/index.php:50
msgid "Previous addressbook"
msgstr "前のアドレス帳"

#: templates/index.php:54
msgid "Actions"
msgstr "アクション"

#: templates/index.php:57
msgid "Refresh contacts list"
msgstr "連絡先リストを再読込する"

#: templates/index.php:59
msgid "Add new contact"
msgstr "新しいコンタクトを追加"

#: templates/index.php:61
msgid "Add new addressbook"
msgstr "新しいアドレス帳を追加"

#: templates/index.php:63
msgid "Delete current contact"
msgstr "現在のコンタクトを削除"

#: templates/part.contact.php:17
msgid "Drop photo to upload"
msgstr "写真をドロップしてアップロード"
<<<<<<< HEAD
=======

#: templates/part.contact.php:19
msgid "Delete current photo"
msgstr "現在の写真を削除"

#: templates/part.contact.php:20
msgid "Edit current photo"
msgstr "現在の写真を編集"
>>>>>>> 46d6fd15

#: templates/part.contact.php:21
msgid "Upload new photo"
msgstr "新しい写真をアップロード"

#: templates/part.contact.php:22
msgid "Select photo from ownCloud"
msgstr "ownCloudから写真を選択"

#: templates/part.contact.php:35
msgid "Format custom, Short name, Full name, Reverse or Reverse with comma"
msgstr "編集フォーマット、ショートネーム、フルネーム、逆順、カンマ区切りの逆順"

#: templates/part.contact.php:36
msgid "Edit name details"
msgstr "名前の詳細を編集"
<<<<<<< HEAD
=======

#: templates/part.contact.php:39 templates/part.contact.php:40
#: templates/part.contact.php:126
msgid "Organization"
msgstr "所属"
>>>>>>> 46d6fd15

#: templates/part.contact.php:40 templates/part.contact.php:42
#: templates/part.contact.php:44 templates/part.contact.php:46
#: templates/part.contact.php:50 templates/settings.php:36
msgid "Delete"
msgstr "削除"

#: templates/part.contact.php:41 templates/part.contact.php:127
msgid "Nickname"
msgstr "ニックネーム"

#: templates/part.contact.php:42
msgid "Enter nickname"
msgstr "ニックネームを入力"

<<<<<<< HEAD
#: templates/part.contact.php:37 templates/part.contact.php:106
msgid "Birthday"
msgstr "誕生日"
=======
#: templates/part.contact.php:43 templates/part.contact.php:134
msgid "Web site"
msgstr "ウェブサイト"

#: templates/part.contact.php:44
msgid "http://www.somesite.com"
msgstr "http://www.somesite.com"
>>>>>>> 46d6fd15

#: templates/part.contact.php:44
msgid "Go to web site"
msgstr "Webサイトへ移動"

#: templates/part.contact.php:46
msgid "dd-mm-yyyy"
msgstr "yyyy-mm-dd"

#: templates/part.contact.php:47 templates/part.contact.php:135
msgid "Groups"
msgstr "グループ"

#: templates/part.contact.php:49
msgid "Separate groups with commas"
msgstr "コンマでグループを分割"

#: templates/part.contact.php:50
msgid "Edit groups"
msgstr "グループを編集"

#: templates/part.contact.php:59 templates/part.contact.php:73
#: templates/part.contact.php:98
msgid "Preferred"
msgstr "推奨"

#: templates/part.contact.php:60
msgid "Please specify a valid email address."
<<<<<<< HEAD
msgstr "連絡先を追加"
=======
msgstr "有効なメールアドレスを指定してください。"
>>>>>>> 46d6fd15

#: templates/part.contact.php:60
msgid "Enter email address"
msgstr "メールアドレスを入力"

#: templates/part.contact.php:64
msgid "Mail to address"
msgstr "アドレスへメールを送る"

#: templates/part.contact.php:65
msgid "Delete email address"
msgstr "メールアドレスを削除"

#: templates/part.contact.php:75
msgid "Enter phone number"
msgstr "電話番号を入力"

#: templates/part.contact.php:79
msgid "Delete phone number"
msgstr "電話番号を削除"
<<<<<<< HEAD
=======

#: templates/part.contact.php:100
msgid "Instant Messenger"
msgstr "インスタントメッセンジャー"

#: templates/part.contact.php:101
msgid "Delete IM"
msgstr "IMを削除"
>>>>>>> 46d6fd15

#: templates/part.contact.php:110
msgid "View on map"
msgstr "地図で表示"

#: templates/part.contact.php:110
msgid "Edit address details"
msgstr "住所の詳細を編集"

#: templates/part.contact.php:116
msgid "Add notes here."
msgstr "ここにメモを追加。"

#: templates/part.contact.php:124
msgid "Add field"
msgstr "項目を追加"

<<<<<<< HEAD
#: templates/part.contact.php:103
msgid "Profile picture"
msgstr "プロフィール写真"

#: templates/part.contact.php:107
msgid "Phone"
msgstr "電話番号"

#: templates/part.contact.php:110
msgid "Note"
msgstr "メモ"

#: templates/part.contactphoto.php:8
msgid "Delete current photo"
msgstr "現在の写真を削除"

#: templates/part.contactphoto.php:9
msgid "Edit current photo"
msgstr "現在の写真を編集"

#: templates/part.contactphoto.php:10
msgid "Upload new photo"
msgstr "新しい写真をアップロード"

#: templates/part.contactphoto.php:11
msgid "Select photo from ownCloud"
msgstr "ownCloudから写真を選択"

#: templates/part.cropphoto.php:64
msgid "The temporary image has been removed from cache."
msgstr ""
=======
#: templates/part.contact.php:129
msgid "Phone"
msgstr "電話番号"

#: templates/part.contact.php:130
msgid "Email"
msgstr "メールアドレス"

#: templates/part.contact.php:131
msgid "Instant Messaging"
msgstr "インスタントメッセージ"

#: templates/part.contact.php:132
msgid "Address"
msgstr "住所"

#: templates/part.contact.php:133
msgid "Note"
msgstr "メモ"

#: templates/part.contact.php:138
msgid "Download contact"
msgstr "連絡先のダウンロード"

#: templates/part.contact.php:139
msgid "Delete contact"
msgstr "連絡先の削除"

#: templates/part.cropphoto.php:65
msgid "The temporary image has been removed from cache."
msgstr "一時画像はキャッシュから削除されました。"
>>>>>>> 46d6fd15

#: templates/part.edit_address_dialog.php:6
msgid "Edit address"
msgstr "住所を編集"

#: templates/part.edit_address_dialog.php:10
msgid "Type"
msgstr "種類"

#: templates/part.edit_address_dialog.php:18
#: templates/part.edit_address_dialog.php:21
msgid "PO Box"
msgstr "私書箱"

#: templates/part.edit_address_dialog.php:24
msgid "Street address"
msgstr "住所1"

#: templates/part.edit_address_dialog.php:27
msgid "Street and number"
msgstr "番地"

#: templates/part.edit_address_dialog.php:30
msgid "Extended"
<<<<<<< HEAD
msgstr "番地2"

#: templates/part.edit_address_dialog.php:35
#: templates/part.edit_address_dialog.php:38
msgid "Street"
msgstr "番地1"
=======
msgstr "住所2"

#: templates/part.edit_address_dialog.php:33
msgid "Apartment number etc."
msgstr "アパート名等"
>>>>>>> 46d6fd15

#: templates/part.edit_address_dialog.php:36
#: templates/part.edit_address_dialog.php:39
msgid "City"
msgstr "都市"

#: templates/part.edit_address_dialog.php:42
msgid "Region"
msgstr "都道府県"

#: templates/part.edit_address_dialog.php:45
msgid "E.g. state or province"
msgstr "例：東京都、大阪府"

#: templates/part.edit_address_dialog.php:48
msgid "Zipcode"
msgstr "郵便番号"

#: templates/part.edit_address_dialog.php:51
msgid "Postal code"
msgstr "郵便番号"

#: templates/part.edit_address_dialog.php:54
#: templates/part.edit_address_dialog.php:57
msgid "Country"
msgstr "国名"

<<<<<<< HEAD
#: templates/part.edit_categories_dialog.php:4
msgid "Edit categories"
msgstr "カテゴリを編集"

#: templates/part.edit_categories_dialog.php:14
msgid "Add"
msgstr "追加"

#: templates/part.edit_name_dialog.php:16
msgid "Addressbook"
msgstr "アドレスブック"
=======
#: templates/part.edit_name_dialog.php:16
msgid "Addressbook"
msgstr "アドレス帳"
>>>>>>> 46d6fd15

#: templates/part.edit_name_dialog.php:23
msgid "Hon. prefixes"
msgstr "敬称"

#: templates/part.edit_name_dialog.php:27
msgid "Miss"
msgstr "Miss"

#: templates/part.edit_name_dialog.php:28
msgid "Ms"
msgstr "Ms"

#: templates/part.edit_name_dialog.php:29
msgid "Mr"
msgstr "Mr"

#: templates/part.edit_name_dialog.php:30
msgid "Sir"
msgstr "Sir"

#: templates/part.edit_name_dialog.php:31
msgid "Mrs"
msgstr "Mrs"

#: templates/part.edit_name_dialog.php:32
msgid "Dr"
msgstr "Dr"

#: templates/part.edit_name_dialog.php:35
msgid "Given name"
msgstr "名"

#: templates/part.edit_name_dialog.php:37
msgid "Additional names"
msgstr "ミドルネーム"

#: templates/part.edit_name_dialog.php:39
msgid "Family name"
msgstr "姓"

#: templates/part.edit_name_dialog.php:41
msgid "Hon. suffixes"
<<<<<<< HEAD
msgstr "ストレージへの連絡先のアップロードエラー。"
=======
msgstr "称号"
>>>>>>> 46d6fd15

#: templates/part.edit_name_dialog.php:45
msgid "J.D."
msgstr "J.D."

#: templates/part.edit_name_dialog.php:46
msgid "M.D."
msgstr "M.D."

#: templates/part.edit_name_dialog.php:47
msgid "D.O."
msgstr "D.O."

#: templates/part.edit_name_dialog.php:48
msgid "D.C."
msgstr "D.C."

#: templates/part.edit_name_dialog.php:49
msgid "Ph.D."
msgstr "Ph.D."

#: templates/part.edit_name_dialog.php:50
msgid "Esq."
msgstr "Esq."

#: templates/part.edit_name_dialog.php:51
msgid "Jr."
msgstr "Jr."

#: templates/part.edit_name_dialog.php:52
msgid "Sn."
msgstr "Sn."
<<<<<<< HEAD

#: templates/part.editaddressbook.php:9
msgid "New Addressbook"
msgstr "アドレスブックの新規作成"

#: templates/part.editaddressbook.php:9
msgid "Edit Addressbook"
msgstr "アドレスブックを編集"

#: templates/part.editaddressbook.php:12
msgid "Displayname"
msgstr "表示名"

#: templates/part.editaddressbook.php:23
msgid "Active"
msgstr "アクティブ"

#: templates/part.editaddressbook.php:29
msgid "Save"
msgstr "保存"

#: templates/part.editaddressbook.php:29
msgid "Submit"
msgstr "送信"

#: templates/part.editaddressbook.php:30
#: templates/part.importaddressbook.php:34
msgid "Cancel"
msgstr "取り消し"
=======
>>>>>>> 46d6fd15

#: templates/part.import.php:1
msgid "Import a contacts file"
msgstr "コンタクトファイルをインポート"

#: templates/part.import.php:6
msgid "Please choose the addressbook"
<<<<<<< HEAD
msgstr "アドレスブックを選択してください"

#: templates/part.import.php:10
msgid "create a new addressbook"
msgstr "新しいアドレスブックを作成"
=======
msgstr "アドレス帳を選択してください"

#: templates/part.import.php:10
msgid "create a new addressbook"
msgstr "新しいアドレス帳を作成"
>>>>>>> 46d6fd15

#: templates/part.import.php:15
msgid "Name of new addressbook"
msgstr "新しいアドレスブックの名前"
<<<<<<< HEAD

#: templates/part.import.php:17
msgid "Import"
msgstr "インポート"
=======
>>>>>>> 46d6fd15

#: templates/part.import.php:20
msgid "Importing contacts"
msgstr "コンタクトをインポート"

<<<<<<< HEAD
#: templates/part.import.php:24
msgid "Close"
msgstr ""

#: templates/part.importaddressbook.php:12
msgid ""
"Currently this import function doesn't work while encryption is enabled.<br "
"/>Please upload your VCF file with the file manager and click on it to "
"import."
msgstr ""

#: templates/part.importaddressbook.php:16
msgid "Select address book to import to:"
msgstr "インポートするアドレスブックを選択:"

#: templates/part.importaddressbook.php:26
msgid "Select from HD"
msgstr "HDから選択"

#: templates/part.no_contacts.php:2
msgid "You have no contacts in your addressbook."
msgstr "アドレスブックに連絡先が登録されていません。"
=======
#: templates/part.no_contacts.php:3
msgid "You have no contacts in your addressbook."
msgstr "アドレス帳に連絡先が登録されていません。"
>>>>>>> 46d6fd15

#: templates/part.no_contacts.php:5
msgid "Add contact"
msgstr "連絡先を追加"

<<<<<<< HEAD
#: templates/part.no_contacts.php:5
msgid "Configure addressbooks"
msgstr "アドレス帳を設定"
=======
#: templates/part.selectaddressbook.php:1
msgid "Select Address Books"
msgstr "アドレス帳を選択してください"

#: templates/part.selectaddressbook.php:27
msgid "Enter name"
msgstr "名前を入力"

#: templates/part.selectaddressbook.php:29
msgid "Enter description"
msgstr "説明を入力してください"
>>>>>>> 46d6fd15

#: templates/settings.php:3
msgid "CardDAV syncing addresses"
msgstr "CardDAV同期アドレス"

#: templates/settings.php:3
msgid "more info"
msgstr "詳細情報"

#: templates/settings.php:5
msgid "Primary address (Kontact et al)"
msgstr "プライマリアドレス（Kontact 他）"

#: templates/settings.php:7
msgid "iOS/OS X"
<<<<<<< HEAD
msgstr "iOS/OS X"
=======
msgstr "iOS/OS X"

#: templates/settings.php:20
msgid "Show CardDav link"
msgstr "CarDavリンクを表示"

#: templates/settings.php:23
msgid "Show read-only VCF link"
msgstr "読み取り専用のVCFリンクを表示"

#: templates/settings.php:26
msgid "Share"
msgstr "共有"

#: templates/settings.php:29
msgid "Download"
msgstr "ダウンロード"

#: templates/settings.php:33
msgid "Edit"
msgstr "編集"

#: templates/settings.php:43
msgid "New Address Book"
msgstr "新規のアドレス帳"

#: templates/settings.php:44
msgid "Name"
msgstr "名前"

#: templates/settings.php:45
msgid "Description"
msgstr "説明"

#: templates/settings.php:46
msgid "Save"
msgstr "保存"

#: templates/settings.php:47
msgid "Cancel"
msgstr "取り消し"

#: templates/settings.php:52
msgid "More..."
msgstr "もっと..."
>>>>>>> 46d6fd15
<|MERGE_RESOLUTION|>--- conflicted
+++ resolved
@@ -4,25 +4,15 @@
 # 
 # Translators:
 # Daisuke Deguchi <ddeguchi@is.nagoya-u.ac.jp>, 2012.
-<<<<<<< HEAD
-=======
 #   <tetuyano+transi@gmail.com>, 2012.
->>>>>>> 46d6fd15
 msgid ""
 msgstr ""
 "Project-Id-Version: ownCloud\n"
 "Report-Msgid-Bugs-To: http://bugs.owncloud.org/\n"
-<<<<<<< HEAD
-"POT-Creation-Date: 2012-06-06 00:12+0200\n"
-"PO-Revision-Date: 2012-06-05 22:14+0000\n"
-"Last-Translator: icewind <icewind1991@gmail.com>\n"
-"Language-Team: Japanese (Japan) (http://www.transifex.net/projects/p/owncloud/language/ja_JP/)\n"
-=======
 "POT-Creation-Date: 2012-08-24 02:02+0200\n"
 "PO-Revision-Date: 2012-08-24 00:03+0000\n"
 "Last-Translator: I Robot <thomas.mueller@tmit.eu>\n"
 "Language-Team: Japanese (Japan) (http://www.transifex.com/projects/p/owncloud/language/ja_JP/)\n"
->>>>>>> 46d6fd15
 "MIME-Version: 1.0\n"
 "Content-Type: text/plain; charset=UTF-8\n"
 "Content-Transfer-Encoding: 8bit\n"
@@ -31,21 +21,6 @@
 
 #: ajax/addressbook/activate.php:24 ajax/addressbook/update.php:32
 msgid "Error (de)activating addressbook."
-<<<<<<< HEAD
-msgstr "アドレスブックの有効/無効化に失敗しました。"
-
-#: ajax/addcontact.php:59
-msgid "There was an error adding the contact."
-msgstr "連絡先の追加でエラーが発生しました。"
-
-#: ajax/addproperty.php:40
-msgid "Cannot add empty property."
-msgstr "項目の新規追加に失敗しました。"
-
-#: ajax/addproperty.php:52
-msgid "At least one of the address fields has to be filled out."
-msgstr "住所の項目のうち１つは入力して下さい。"
-=======
 msgstr "アドレス帳の有効／無効化に失敗しました。"
 
 #: ajax/addressbook/delete.php:31 ajax/addressbook/update.php:20
@@ -53,7 +28,6 @@
 #: ajax/contact/saveproperty.php:39
 msgid "id is not set."
 msgstr "idが設定されていません。"
->>>>>>> 46d6fd15
 
 #: ajax/addressbook/update.php:24
 msgid "Cannot update addressbook with an empty name."
@@ -77,17 +51,11 @@
 
 #: ajax/categories/delete.php:26
 msgid "No address books found."
-<<<<<<< HEAD
-msgstr "アドレスブックが見つかりません。"
-=======
 msgstr "アドレス帳が見つかりません。"
->>>>>>> 46d6fd15
 
 #: ajax/categories/delete.php:34
 msgid "No contacts found."
 msgstr "連絡先が見つかりません。"
-<<<<<<< HEAD
-=======
 
 #: ajax/contact/add.php:47
 msgid "There was an error adding the contact."
@@ -120,7 +88,6 @@
 #: ajax/contact/addproperty.php:119 ajax/contact/saveproperty.php:97
 msgid "Unknown IM: "
 msgstr "不明なIM:"
->>>>>>> 46d6fd15
 
 #: ajax/contact/deleteproperty.php:37
 msgid "Information about vCard is incorrect. Please reload the page."
@@ -134,21 +101,6 @@
 msgid "Error parsing VCard for ID: \""
 msgstr "VCardからIDの抽出エラー: \""
 
-<<<<<<< HEAD
-#: ajax/createaddressbook.php:18
-msgid "Cannot add addressbook with an empty name."
-msgstr "名前を空白にしたままでアドレスブックを追加することはできません。"
-
-#: ajax/createaddressbook.php:24
-msgid "Error adding addressbook."
-msgstr "アドレスブックの追加に失敗しました。"
-
-#: ajax/createaddressbook.php:30
-msgid "Error activating addressbook."
-msgstr "アドレスブックの有効化に失敗しました。"
-
-#: ajax/currentphoto.php:34 ajax/oc_photo.php:37 ajax/uploadphoto.php:41
-=======
 #: ajax/contact/saveproperty.php:42
 msgid "checksum is not set."
 msgstr "チェックサムが設定されていません。"
@@ -162,28 +114,10 @@
 msgstr "何かがFUBARへ移動しました。"
 
 #: ajax/currentphoto.php:30 ajax/oc_photo.php:28 ajax/uploadphoto.php:36
->>>>>>> 46d6fd15
 #: ajax/uploadphoto.php:68
 msgid "No contact ID was submitted."
 msgstr "連絡先IDは登録されませんでした。"
 
-<<<<<<< HEAD
-#: ajax/currentphoto.php:40
-msgid "Error reading contact photo."
-msgstr "連絡先写真の読み込みエラー。"
-
-#: ajax/currentphoto.php:52
-msgid "Error saving temporary file."
-msgstr "一時ファイルの保存エラー。"
-
-#: ajax/currentphoto.php:55
-msgid "The loading photo is not valid."
-msgstr "写真の読み込みは無効です。"
-
-#: ajax/deletecard.php:37 ajax/saveproperty.php:58
-msgid "id is not set."
-msgstr "idが設定されていません。"
-=======
 #: ajax/currentphoto.php:36
 msgid "Error reading contact photo."
 msgstr "連絡先写真の読み込みエラー。"
@@ -195,69 +129,11 @@
 #: ajax/currentphoto.php:51
 msgid "The loading photo is not valid."
 msgstr "写真の読み込みは無効です。"
->>>>>>> 46d6fd15
 
 #: ajax/editname.php:31
 msgid "Contact ID is missing."
 msgstr "コンタクトIDが見つかりません。"
 
-<<<<<<< HEAD
-#: ajax/loadphoto.php:44
-msgid "Missing contact id."
-msgstr "コンタクトIDが設定されていません。"
-
-#: ajax/oc_photo.php:41
-msgid "No photo path was submitted."
-msgstr "写真のパスが登録されていません。"
-
-#: ajax/oc_photo.php:48
-msgid "File doesn't exist:"
-msgstr "ファイルが存在しません:"
-
-#: ajax/oc_photo.php:54 ajax/oc_photo.php:57
-msgid "Error loading image."
-msgstr "画像の読み込みエラー。"
-
-#: ajax/savecrop.php:68
-msgid "Error getting contact object."
-msgstr ""
-
-#: ajax/savecrop.php:75
-msgid "Error getting PHOTO property."
-msgstr ""
-
-#: ajax/savecrop.php:88
-msgid "Error saving contact."
-msgstr ""
-
-#: ajax/savecrop.php:98
-msgid "Error resizing image"
-msgstr ""
-
-#: ajax/savecrop.php:101
-msgid "Error cropping image"
-msgstr ""
-
-#: ajax/savecrop.php:104
-msgid "Error creating temporary image"
-msgstr ""
-
-#: ajax/savecrop.php:107
-msgid "Error finding image: "
-msgstr ""
-
-#: ajax/saveproperty.php:55
-msgid "element name is not set."
-msgstr "要素名が設定されていません。"
-
-#: ajax/saveproperty.php:61
-msgid "checksum is not set."
-msgstr "チェックサムが設定されていません。"
-
-#: ajax/saveproperty.php:78
-msgid "Information about vCard is incorrect. Please reload the page: "
-msgstr "vCardの情報が正しくありません。ページを再読み込みしてください: "
-=======
 #: ajax/oc_photo.php:32
 msgid "No photo path was submitted."
 msgstr "写真のパスが登録されていません。"
@@ -277,25 +153,11 @@
 #: ajax/savecrop.php:79
 msgid "Error getting PHOTO property."
 msgstr "写真属性の取得エラー。"
->>>>>>> 46d6fd15
 
 #: ajax/savecrop.php:98
 msgid "Error saving contact."
 msgstr "コンタクトの保存エラー。"
 
-<<<<<<< HEAD
-#: ajax/saveproperty.php:150
-msgid "Error updating contact property."
-msgstr "連絡先の更新に失敗しました。"
-
-#: ajax/updateaddressbook.php:20
-msgid "Cannot update addressbook with an empty name."
-msgstr "空白の名前でアドレスブックを更新することはできません。"
-
-#: ajax/updateaddressbook.php:26
-msgid "Error updating addressbook."
-msgstr "アドレスブックの更新に失敗しました。"
-=======
 #: ajax/savecrop.php:109
 msgid "Error resizing image"
 msgstr "画像のリサイズエラー"
@@ -307,7 +169,6 @@
 #: ajax/savecrop.php:115
 msgid "Error creating temporary image"
 msgstr "一時画像の生成エラー"
->>>>>>> 46d6fd15
 
 #: ajax/savecrop.php:118
 msgid "Error finding image: "
@@ -317,17 +178,6 @@
 msgid "Error uploading contacts to storage."
 msgstr "ストレージへの連絡先のアップロードエラー。"
 
-<<<<<<< HEAD
-#: ajax/uploadimport.php:59 ajax/uploadphoto.php:77
-msgid "There is no error, the file uploaded with success"
-msgstr "エラーはありません。ファイルのアップロードは成功しました"
-
-#: ajax/uploadimport.php:60 ajax/uploadphoto.php:78
-msgid "The uploaded file exceeds the upload_max_filesize directive in php.ini"
-msgstr "アップロードファイルは php.ini 内の upload_max_filesize の制限を超えています"
-
-#: ajax/uploadimport.php:61 ajax/uploadphoto.php:79
-=======
 #: ajax/uploadimport.php:61 ajax/uploadphoto.php:77
 msgid "There is no error, the file uploaded with success"
 msgstr "エラーはありません。ファイルのアップロードは成功しました"
@@ -337,225 +187,11 @@
 msgstr "アップロードファイルは php.ini 内の upload_max_filesize の制限を超えています"
 
 #: ajax/uploadimport.php:63 ajax/uploadphoto.php:79
->>>>>>> 46d6fd15
 msgid ""
 "The uploaded file exceeds the MAX_FILE_SIZE directive that was specified in "
 "the HTML form"
 msgstr "アップロードファイルはHTMLフォームで指定された MAX_FILE_SIZE の制限を超えています"
 
-<<<<<<< HEAD
-#: ajax/uploadimport.php:62 ajax/uploadphoto.php:80
-msgid "The uploaded file was only partially uploaded"
-msgstr "アップロードファイルは一部分だけアップロードされました"
-
-#: ajax/uploadimport.php:63 ajax/uploadphoto.php:81
-msgid "No file was uploaded"
-msgstr "ファイルはアップロードされませんでした"
-
-#: ajax/uploadimport.php:64 ajax/uploadphoto.php:82
-msgid "Missing a temporary folder"
-msgstr "一時保存フォルダが見つかりません"
-
-#: ajax/uploadphoto.php:59 ajax/uploadphoto.php:102
-msgid "Couldn't save temporary image: "
-msgstr ""
-
-#: ajax/uploadphoto.php:62 ajax/uploadphoto.php:105
-msgid "Couldn't load temporary image: "
-msgstr ""
-
-#: ajax/uploadphoto.php:71
-msgid "No file was uploaded. Unknown error"
-msgstr ""
-
-#: appinfo/app.php:17 templates/settings.php:3
-msgid "Contacts"
-msgstr "連絡先"
-
-#: js/contacts.js:24
-msgid "Sorry, this functionality has not been implemented yet"
-msgstr ""
-
-#: js/contacts.js:24
-msgid "Not implemented"
-msgstr ""
-
-#: js/contacts.js:29
-msgid "Couldn't get a valid address."
-msgstr ""
-
-#: js/contacts.js:29 js/contacts.js:334 js/contacts.js:341 js/contacts.js:355
-#: js/contacts.js:393 js/contacts.js:399 js/contacts.js:565 js/contacts.js:605
-#: js/contacts.js:631 js/contacts.js:668 js/contacts.js:747 js/contacts.js:753
-#: js/contacts.js:765 js/contacts.js:799 js/contacts.js:1056
-#: js/contacts.js:1064 js/contacts.js:1073 js/contacts.js:1130
-#: js/contacts.js:1146 js/contacts.js:1161 js/contacts.js:1173
-#: js/contacts.js:1196 js/contacts.js:1449 js/contacts.js:1457
-#: js/contacts.js:1483 js/contacts.js:1494 js/contacts.js:1509
-#: js/contacts.js:1526 js/contacts.js:1596 js/contacts.js:1644
-#: js/contacts.js:1654 js/contacts.js:1657
-msgid "Error"
-msgstr ""
-
-#: js/contacts.js:364
-msgid "Are you sure you want to delete this contact?"
-msgstr ""
-
-#: js/contacts.js:364
-msgid "Warning"
-msgstr ""
-
-#: js/contacts.js:605
-msgid "This property has to be non-empty."
-msgstr ""
-
-#: js/contacts.js:631
-msgid "Couldn't serialize elements."
-msgstr ""
-
-#: js/contacts.js:747 js/contacts.js:765
-msgid ""
-"'deleteProperty' called without type argument. Please report at "
-"bugs.owncloud.org"
-msgstr ""
-
-#: js/contacts.js:781
-msgid "Edit name"
-msgstr ""
-
-#: js/contacts.js:1056
-msgid "No files selected for upload."
-msgstr ""
-
-#: js/contacts.js:1064 js/contacts.js:1449 js/contacts.js:1634
-msgid ""
-"The file you are trying to upload exceed the maximum size for file uploads "
-"on this server."
-msgstr ""
-
-#: js/contacts.js:1119
-msgid "Select photo"
-msgstr ""
-
-#: js/contacts.js:1257 js/contacts.js:1290
-msgid "Select type"
-msgstr ""
-
-#: js/contacts.js:1305 templates/part.importaddressbook.php:25
-msgid "Drop a VCF file to import contacts."
-msgstr "連絡先をインポートするVCFファイルをドロップしてください。"
-
-#: js/contacts.js:1475
-msgid "Import done. Success/Failure: "
-msgstr ""
-
-#: js/contacts.js:1476
-msgid "OK"
-msgstr ""
-
-#: js/contacts.js:1494
-msgid "Displayname cannot be empty."
-msgstr ""
-
-#: js/contacts.js:1634
-msgid "Upload too large"
-msgstr ""
-
-#: js/contacts.js:1638
-msgid "Only image files can be used as profile picture."
-msgstr ""
-
-#: js/contacts.js:1638
-msgid "Wrong file type"
-msgstr ""
-
-#: js/contacts.js:1644
-msgid ""
-"Your browser doesn't support AJAX upload. Please click on the profile "
-"picture to select a photo to upload."
-msgstr ""
-
-#: js/loader.js:49
-msgid "Result: "
-msgstr ""
-
-#: js/loader.js:49
-msgid " imported, "
-msgstr ""
-
-#: js/loader.js:49
-msgid " failed."
-msgstr ""
-
-#: lib/app.php:30
-msgid "Addressbook not found."
-msgstr "アドレスブックが見つかりませんでした。"
-
-#: lib/app.php:34
-msgid "This is not your addressbook."
-msgstr "これはあなたの電話帳ではありません。"
-
-#: lib/app.php:45
-msgid "Contact could not be found."
-msgstr "連絡先を見つける事ができません。"
-
-#: lib/app.php:101 templates/part.contact.php:109
-msgid "Address"
-msgstr "住所"
-
-#: lib/app.php:102
-msgid "Telephone"
-msgstr "電話番号"
-
-#: lib/app.php:103 templates/part.contact.php:108
-msgid "Email"
-msgstr "メールアドレス"
-
-#: lib/app.php:104 templates/part.contact.php:33 templates/part.contact.php:34
-#: templates/part.contact.php:104
-msgid "Organization"
-msgstr "所属"
-
-#: lib/app.php:116 lib/app.php:123 lib/app.php:133
-msgid "Work"
-msgstr "勤務先"
-
-#: lib/app.php:117 lib/app.php:121 lib/app.php:134
-msgid "Home"
-msgstr "住居"
-
-#: lib/app.php:122
-msgid "Mobile"
-msgstr "携帯電話"
-
-#: lib/app.php:124
-msgid "Text"
-msgstr "TTY TDD"
-
-#: lib/app.php:125
-msgid "Voice"
-msgstr "音声番号"
-
-#: lib/app.php:126
-msgid "Message"
-msgstr "メッセージ"
-
-#: lib/app.php:127
-msgid "Fax"
-msgstr "FAX"
-
-#: lib/app.php:128
-msgid "Video"
-msgstr "テレビ電話"
-
-#: lib/app.php:129
-msgid "Pager"
-msgstr "ポケベル"
-
-#: lib/app.php:135
-msgid "Internet"
-msgstr "インターネット"
-=======
 #: ajax/uploadimport.php:64 ajax/uploadphoto.php:80
 msgid "The uploaded file was only partially uploaded"
 msgstr "アップロードファイルは一部分だけアップロードされました"
@@ -805,7 +441,6 @@
 #: lib/app.php:256
 msgid "Deliverer"
 msgstr "運送会社"
->>>>>>> 46d6fd15
 
 #: lib/app.php:257
 msgid "Holidays"
@@ -871,30 +506,14 @@
 msgid "Addressbooks"
 msgstr "アドレス帳"
 
-<<<<<<< HEAD
-#: templates/part.chooseaddressbook.php:1
-msgid "Configure Address Books"
-msgstr "アドレスブックを設定"
-=======
 #: templates/index.php:36 templates/part.import.php:24
 msgid "Close"
 msgstr "閉じる"
->>>>>>> 46d6fd15
 
 #: templates/index.php:37
 msgid "Keyboard shortcuts"
 msgstr "キーボードショートカット"
 
-<<<<<<< HEAD
-#: templates/part.chooseaddressbook.php:17
-msgid "Import from VCF"
-msgstr "VCFからインポート"
-
-#: templates/part.chooseaddressbook.php:22
-#: templates/part.chooseaddressbook.rowfields.php:8
-msgid "CardDav Link"
-msgstr "CardDAVリンク"
-=======
 #: templates/index.php:39
 msgid "Navigation"
 msgstr "ナビゲーション"
@@ -902,7 +521,6 @@
 #: templates/index.php:42
 msgid "Next contact in list"
 msgstr "リスト内の次のコンタクト"
->>>>>>> 46d6fd15
 
 #: templates/index.php:44
 msgid "Previous contact in list"
@@ -943,8 +561,6 @@
 #: templates/part.contact.php:17
 msgid "Drop photo to upload"
 msgstr "写真をドロップしてアップロード"
-<<<<<<< HEAD
-=======
 
 #: templates/part.contact.php:19
 msgid "Delete current photo"
@@ -953,7 +569,6 @@
 #: templates/part.contact.php:20
 msgid "Edit current photo"
 msgstr "現在の写真を編集"
->>>>>>> 46d6fd15
 
 #: templates/part.contact.php:21
 msgid "Upload new photo"
@@ -970,14 +585,11 @@
 #: templates/part.contact.php:36
 msgid "Edit name details"
 msgstr "名前の詳細を編集"
-<<<<<<< HEAD
-=======
 
 #: templates/part.contact.php:39 templates/part.contact.php:40
 #: templates/part.contact.php:126
 msgid "Organization"
 msgstr "所属"
->>>>>>> 46d6fd15
 
 #: templates/part.contact.php:40 templates/part.contact.php:42
 #: templates/part.contact.php:44 templates/part.contact.php:46
@@ -993,11 +605,6 @@
 msgid "Enter nickname"
 msgstr "ニックネームを入力"
 
-<<<<<<< HEAD
-#: templates/part.contact.php:37 templates/part.contact.php:106
-msgid "Birthday"
-msgstr "誕生日"
-=======
 #: templates/part.contact.php:43 templates/part.contact.php:134
 msgid "Web site"
 msgstr "ウェブサイト"
@@ -1005,7 +612,6 @@
 #: templates/part.contact.php:44
 msgid "http://www.somesite.com"
 msgstr "http://www.somesite.com"
->>>>>>> 46d6fd15
 
 #: templates/part.contact.php:44
 msgid "Go to web site"
@@ -1034,11 +640,7 @@
 
 #: templates/part.contact.php:60
 msgid "Please specify a valid email address."
-<<<<<<< HEAD
-msgstr "連絡先を追加"
-=======
 msgstr "有効なメールアドレスを指定してください。"
->>>>>>> 46d6fd15
 
 #: templates/part.contact.php:60
 msgid "Enter email address"
@@ -1059,8 +661,6 @@
 #: templates/part.contact.php:79
 msgid "Delete phone number"
 msgstr "電話番号を削除"
-<<<<<<< HEAD
-=======
 
 #: templates/part.contact.php:100
 msgid "Instant Messenger"
@@ -1069,7 +669,6 @@
 #: templates/part.contact.php:101
 msgid "Delete IM"
 msgstr "IMを削除"
->>>>>>> 46d6fd15
 
 #: templates/part.contact.php:110
 msgid "View on map"
@@ -1087,39 +686,6 @@
 msgid "Add field"
 msgstr "項目を追加"
 
-<<<<<<< HEAD
-#: templates/part.contact.php:103
-msgid "Profile picture"
-msgstr "プロフィール写真"
-
-#: templates/part.contact.php:107
-msgid "Phone"
-msgstr "電話番号"
-
-#: templates/part.contact.php:110
-msgid "Note"
-msgstr "メモ"
-
-#: templates/part.contactphoto.php:8
-msgid "Delete current photo"
-msgstr "現在の写真を削除"
-
-#: templates/part.contactphoto.php:9
-msgid "Edit current photo"
-msgstr "現在の写真を編集"
-
-#: templates/part.contactphoto.php:10
-msgid "Upload new photo"
-msgstr "新しい写真をアップロード"
-
-#: templates/part.contactphoto.php:11
-msgid "Select photo from ownCloud"
-msgstr "ownCloudから写真を選択"
-
-#: templates/part.cropphoto.php:64
-msgid "The temporary image has been removed from cache."
-msgstr ""
-=======
 #: templates/part.contact.php:129
 msgid "Phone"
 msgstr "電話番号"
@@ -1151,7 +717,6 @@
 #: templates/part.cropphoto.php:65
 msgid "The temporary image has been removed from cache."
 msgstr "一時画像はキャッシュから削除されました。"
->>>>>>> 46d6fd15
 
 #: templates/part.edit_address_dialog.php:6
 msgid "Edit address"
@@ -1176,20 +741,11 @@
 
 #: templates/part.edit_address_dialog.php:30
 msgid "Extended"
-<<<<<<< HEAD
-msgstr "番地2"
-
-#: templates/part.edit_address_dialog.php:35
-#: templates/part.edit_address_dialog.php:38
-msgid "Street"
-msgstr "番地1"
-=======
 msgstr "住所2"
 
 #: templates/part.edit_address_dialog.php:33
 msgid "Apartment number etc."
 msgstr "アパート名等"
->>>>>>> 46d6fd15
 
 #: templates/part.edit_address_dialog.php:36
 #: templates/part.edit_address_dialog.php:39
@@ -1217,23 +773,9 @@
 msgid "Country"
 msgstr "国名"
 
-<<<<<<< HEAD
-#: templates/part.edit_categories_dialog.php:4
-msgid "Edit categories"
-msgstr "カテゴリを編集"
-
-#: templates/part.edit_categories_dialog.php:14
-msgid "Add"
-msgstr "追加"
-
-#: templates/part.edit_name_dialog.php:16
-msgid "Addressbook"
-msgstr "アドレスブック"
-=======
 #: templates/part.edit_name_dialog.php:16
 msgid "Addressbook"
 msgstr "アドレス帳"
->>>>>>> 46d6fd15
 
 #: templates/part.edit_name_dialog.php:23
 msgid "Hon. prefixes"
@@ -1277,11 +819,7 @@
 
 #: templates/part.edit_name_dialog.php:41
 msgid "Hon. suffixes"
-<<<<<<< HEAD
-msgstr "ストレージへの連絡先のアップロードエラー。"
-=======
 msgstr "称号"
->>>>>>> 46d6fd15
 
 #: templates/part.edit_name_dialog.php:45
 msgid "J.D."
@@ -1314,38 +852,6 @@
 #: templates/part.edit_name_dialog.php:52
 msgid "Sn."
 msgstr "Sn."
-<<<<<<< HEAD
-
-#: templates/part.editaddressbook.php:9
-msgid "New Addressbook"
-msgstr "アドレスブックの新規作成"
-
-#: templates/part.editaddressbook.php:9
-msgid "Edit Addressbook"
-msgstr "アドレスブックを編集"
-
-#: templates/part.editaddressbook.php:12
-msgid "Displayname"
-msgstr "表示名"
-
-#: templates/part.editaddressbook.php:23
-msgid "Active"
-msgstr "アクティブ"
-
-#: templates/part.editaddressbook.php:29
-msgid "Save"
-msgstr "保存"
-
-#: templates/part.editaddressbook.php:29
-msgid "Submit"
-msgstr "送信"
-
-#: templates/part.editaddressbook.php:30
-#: templates/part.importaddressbook.php:34
-msgid "Cancel"
-msgstr "取り消し"
-=======
->>>>>>> 46d6fd15
 
 #: templates/part.import.php:1
 msgid "Import a contacts file"
@@ -1353,73 +859,28 @@
 
 #: templates/part.import.php:6
 msgid "Please choose the addressbook"
-<<<<<<< HEAD
-msgstr "アドレスブックを選択してください"
-
-#: templates/part.import.php:10
-msgid "create a new addressbook"
-msgstr "新しいアドレスブックを作成"
-=======
 msgstr "アドレス帳を選択してください"
 
 #: templates/part.import.php:10
 msgid "create a new addressbook"
 msgstr "新しいアドレス帳を作成"
->>>>>>> 46d6fd15
 
 #: templates/part.import.php:15
 msgid "Name of new addressbook"
 msgstr "新しいアドレスブックの名前"
-<<<<<<< HEAD
-
-#: templates/part.import.php:17
-msgid "Import"
-msgstr "インポート"
-=======
->>>>>>> 46d6fd15
 
 #: templates/part.import.php:20
 msgid "Importing contacts"
 msgstr "コンタクトをインポート"
 
-<<<<<<< HEAD
-#: templates/part.import.php:24
-msgid "Close"
-msgstr ""
-
-#: templates/part.importaddressbook.php:12
-msgid ""
-"Currently this import function doesn't work while encryption is enabled.<br "
-"/>Please upload your VCF file with the file manager and click on it to "
-"import."
-msgstr ""
-
-#: templates/part.importaddressbook.php:16
-msgid "Select address book to import to:"
-msgstr "インポートするアドレスブックを選択:"
-
-#: templates/part.importaddressbook.php:26
-msgid "Select from HD"
-msgstr "HDから選択"
-
-#: templates/part.no_contacts.php:2
-msgid "You have no contacts in your addressbook."
-msgstr "アドレスブックに連絡先が登録されていません。"
-=======
 #: templates/part.no_contacts.php:3
 msgid "You have no contacts in your addressbook."
 msgstr "アドレス帳に連絡先が登録されていません。"
->>>>>>> 46d6fd15
 
 #: templates/part.no_contacts.php:5
 msgid "Add contact"
 msgstr "連絡先を追加"
 
-<<<<<<< HEAD
-#: templates/part.no_contacts.php:5
-msgid "Configure addressbooks"
-msgstr "アドレス帳を設定"
-=======
 #: templates/part.selectaddressbook.php:1
 msgid "Select Address Books"
 msgstr "アドレス帳を選択してください"
@@ -1431,7 +892,6 @@
 #: templates/part.selectaddressbook.php:29
 msgid "Enter description"
 msgstr "説明を入力してください"
->>>>>>> 46d6fd15
 
 #: templates/settings.php:3
 msgid "CardDAV syncing addresses"
@@ -1447,9 +907,6 @@
 
 #: templates/settings.php:7
 msgid "iOS/OS X"
-<<<<<<< HEAD
-msgstr "iOS/OS X"
-=======
 msgstr "iOS/OS X"
 
 #: templates/settings.php:20
@@ -1494,5 +951,4 @@
 
 #: templates/settings.php:52
 msgid "More..."
-msgstr "もっと..."
->>>>>>> 46d6fd15
+msgstr "もっと..."