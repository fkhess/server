--- conflicted
+++ resolved
@@ -63,7 +63,6 @@
 	function getRootFolder();
 
 	/**
-<<<<<<< HEAD
 	 * Returns a view to ownCloud's files folder
 	 *
 	 * @return \OCP\Files\Folder
@@ -76,13 +75,13 @@
 	 * @return \OCP\Files\Folder
 	 */
 	function getAppFolder();
-=======
+
+	/**
 	 * Returns an ICache instance
 	 *
 	 * @return \OCP\ICache
 	 */
 	function getCache();
->>>>>>> 69c28400
 
 	/**
 	 * Returns the current session
